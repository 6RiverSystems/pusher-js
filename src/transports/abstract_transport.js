;(function() {
  /** Handles common logic for all transports.
   *
   * Transport is a low-level connection object that wraps a connection method
   * and exposes a simple evented interface for the connection state and
   * messaging. It does not implement Pusher-specific WebSocket protocol.
   *
   * Additionally, it fetches resources needed for transport to work and exposes
   * an interface for querying transport support and its features.
   *
   * This is an abstract class, please do not instantiate it.
   *
   * States:
   * - new - initial state after constructing the object
   * - initializing - during initialization phase, usually fetching resources
   * - intialized - ready to establish a connection
   * - connection - when connection is being established
   * - open - when connection ready to be used
   * - closed - after connection was closed be either side
   *
   * Emits:
   * - error - after the connection raised an error
   *
   * Options:
   * - encrypted - whether connection should use ssl
   * - hostEncrypted - host to connect to when connection is encrypted
   * - hostUnencrypted - host to connect to when connection is not encrypted
   *
   * @param {String} key application key
   * @param {Object} options
   */
  function AbstractTransport(name, priority, key, options) {
    Pusher.EventsDispatcher.call(this);

    this.name = name;
    this.priority = priority;
    this.key = key;
    this.state = "new";
    this.timeline = options.timeline;
<<<<<<< HEAD
    this.id = this.timeline.generateUniqueID();
=======
    this.id = this.timeline.getUniqueID();

    this.options = {
      encrypted: Boolean(options.encrypted),
      hostUnencrypted: options.hostUnencrypted,
      hostEncrypted: options.hostEncrypted
    };
>>>>>>> 4244836b
  }
  var prototype = AbstractTransport.prototype;
  Pusher.Util.extend(prototype, Pusher.EventsDispatcher.prototype);

  /** Checks whether the transport is supported in the browser.
   *
   * @returns {Boolean}
   */
  AbstractTransport.isSupported = function() {
    return false;
  };

  /** Checks whether the transport handles ping/pong on itself.
   *
   * @return {Boolean}
   */
  prototype.supportsPing = function() {
    return false;
  };

  /** Initializes the transport.
   *
   * Fetches resources if needed and then transitions to initialized.
   */
  prototype.initialize = function() {
    this.timeline.info(this.buildTimelineMessage({
      transport: this.name + (this.options.encrypted ? "s" : "")
    }));
    this.timeline.debug(this.buildTimelineMessage({ method: "initialize" }));

    this.changeState("initialized");
  };

  /** Tries to establish a connection.
   *
   * @returns {Boolean} false if transport is in invalid state
   */
  prototype.connect = function() {
    var url = this.getURL(this.key, this.options);
    this.timeline.debug(this.buildTimelineMessage({
      method: "connect",
      url: url
    }));

    if (this.socket || this.state !== "initialized") {
      return false;
    }

    this.socket = this.createSocket(url);
    this.bindListeners();

    Pusher.debug("Connecting", { transport: this.name, url: url });
    this.changeState("connecting");
    return true;
  };

  /** Closes the connection.
   *
   * @return {Boolean} true if there was a connection to close
   */
  prototype.close = function() {
    this.timeline.debug(this.buildTimelineMessage({ method: "close" }));

    if (this.socket) {
      this.socket.close();
      return true;
    } else {
      return false;
    }
  };

  /** Sends data over the open connection.
   *
   * @param {String} data
   * @return {Boolean} true only when in the "open" state
   */
  prototype.send = function(data) {
    this.timeline.debug(this.buildTimelineMessage({
      method: "send",
      data: data
    }));

    if (this.state === "open") {
      // Workaround for MobileSafari bug (see https://gist.github.com/2052006)
      var self = this;
      setTimeout(function() {
        self.socket.send(data);
      }, 0);
      return true;
    } else {
      return false;
    }
  };

  /** @protected */
  prototype.onOpen = function() {
    this.changeState("open");
    this.socket.onopen = undefined;
  };

  /** @protected */
  prototype.onError = function(error) {
    this.emit("error", { type: 'WebSocketError', error: error });
    this.timeline.error(this.buildTimelineMessage({
      error: getErrorDetails(error)
    }));
  };

  /** @protected */
  prototype.onClose = function() {
    this.changeState("closed");
    this.socket = undefined;
  };

  /** @protected */
  prototype.onMessage = function(message) {
    this.timeline.debug(this.buildTimelineMessage({ message: message.data }));
    this.emit("message", message);
  };

  /** @protected */
  prototype.bindListeners = function() {
    var self = this;

    this.socket.onopen = function() { self.onOpen(); };
    this.socket.onerror = function(error) { self.onError(error); };
    this.socket.onclose = function() { self.onClose(); };
    this.socket.onmessage = function(message) { self.onMessage(message); };
  };

  /** @protected */
  prototype.createSocket = function(url) {
    return null;
  };

  /** @protected */
  prototype.getScheme = function() {
    return this.options.encrypted ? "wss" : "ws";
  };

  /** @protected */
  prototype.getBaseURL = function() {
    var host;
    if (this.options.encrypted) {
      host = this.options.hostEncrypted;
    } else {
      host = this.options.hostUnencrypted;
    }
    return this.getScheme() + "://" + host;
  };

  /** @protected */
  prototype.getPath = function() {
    return "/app/" + this.key;
  };

  /** @protected */
  prototype.getQueryString = function() {
    return "?protocol=5&client=js&version=" + Pusher.VERSION;
  };

  /** @protected */
  prototype.getURL = function() {
    return this.getBaseURL() + this.getPath() + this.getQueryString();
  };

  /** @protected */
  prototype.changeState = function(state, params) {
    this.state = state;
    this.timeline.info(this.buildTimelineMessage({
      state: state,
      params: params
    }));
    this.emit(state, params);
  };

  /** @protected */
  prototype.buildTimelineMessage = function(message) {
    return Pusher.Util.extend({ cid: this.id }, message);
  };

  function getErrorDetails(error) {
    if (typeof error === "string") {
      return error;
    }
    if (typeof error === "object") {
      return Pusher.Util.mapObject(error, function(value) {
        var valueType = typeof value;
        if (valueType === "object" || valueType == "function") {
          return valueType;
        }
        return value;
      });
    }
    return typeof error;
  }

  Pusher.AbstractTransport = AbstractTransport;
}).call(this);<|MERGE_RESOLUTION|>--- conflicted
+++ resolved
@@ -37,17 +37,13 @@
     this.key = key;
     this.state = "new";
     this.timeline = options.timeline;
-<<<<<<< HEAD
     this.id = this.timeline.generateUniqueID();
-=======
-    this.id = this.timeline.getUniqueID();
 
     this.options = {
       encrypted: Boolean(options.encrypted),
       hostUnencrypted: options.hostUnencrypted,
       hostEncrypted: options.hostEncrypted
     };
->>>>>>> 4244836b
   }
   var prototype = AbstractTransport.prototype;
   Pusher.Util.extend(prototype, Pusher.EventsDispatcher.prototype);
