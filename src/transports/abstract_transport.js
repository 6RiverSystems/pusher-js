;(function() {
  /** Handles common logic for all transports.
   *
   * Transport is a low-level connection object that wraps a connection method
   * and exposes a simple evented interface for the connection state and
   * messaging. It does not implement Pusher-specific WebSocket protocol.
   *
   * Additionally, it fetches resources needed for transport to work and exposes
   * an interface for querying transport support and its features.
   *
   * This is an abstract class, please do not instantiate it.
   *
   * States:
   * - new - initial state after constructing the object
   * - initializing - during initialization phase, usually fetching resources
   * - intialized - ready to establish a connection
   * - connection - when connection is being established
   * - open - when connection ready to be used
   * - closed - after connection was closed be either side
   *
   * Emits:
   * - error - after the connection raised an error
   *
   * Options:
   * - encrypted - whether connection should use ssl
   * - hostEncrypted - host to connect to when connection is encrypted
   * - hostUnencrypted - host to connect to when connection is not encrypted
   *
   * @param {String} key application key
   * @param {Object} options
   */
  function AbstractTransport(name, priority, key, options) {
    Pusher.EventsDispatcher.call(this);

    this.name = name;
    this.priority = priority;
    this.key = key;
    this.state = "new";
    this.timeline = options.timeline;
    this.id = this.timeline.generateUniqueID();

    this.options = {
      encrypted: Boolean(options.encrypted),
      hostUnencrypted: options.hostUnencrypted,
      hostEncrypted: options.hostEncrypted
    };
  }
  var prototype = AbstractTransport.prototype;
  Pusher.Util.extend(prototype, Pusher.EventsDispatcher.prototype);

  /** Checks whether the transport is supported in the browser.
   *
   * @returns {Boolean}
   */
  AbstractTransport.isSupported = function() {
    return false;
  };

  /** Checks whether the transport handles ping/pong on itself.
   *
   * @return {Boolean}
   */
  prototype.supportsPing = function() {
    return false;
  };

  /** Initializes the transport.
   *
   * Fetches resources if needed and then transitions to initialized.
   */
  prototype.initialize = function() {
    this.timeline.info(this.buildTimelineMessage({
      transport: this.name + (this.options.encrypted ? "s" : "")
    }));
    this.timeline.debug(this.buildTimelineMessage({ method: "initialize" }));

    this.changeState("initialized");
  };

  /** Tries to establish a connection.
   *
   * @returns {Boolean} false if transport is in invalid state
   */
  prototype.connect = function() {
    var url = this.getURL(this.key, this.options);
    this.timeline.debug(this.buildTimelineMessage({
      method: "connect",
      url: url
    }));

    if (this.socket || this.state !== "initialized") {
      return false;
    }

    this.socket = this.createSocket(url);
    this.bindListeners();

    Pusher.debug("Connecting", { transport: this.name, url: url });
    this.changeState("connecting");
    return true;
  };

  /** Closes the connection.
   *
   * @return {Boolean} true if there was a connection to close
   */
  prototype.close = function() {
    this.timeline.debug(this.buildTimelineMessage({ method: "close" }));

    if (this.socket) {
      this.socket.close();
      return true;
    } else {
      return false;
    }
  };

  /** Sends data over the open connection.
   *
   * @param {String} data
   * @return {Boolean} true only when in the "open" state
   */
  prototype.send = function(data) {
    this.timeline.debug(this.buildTimelineMessage({
      method: "send",
      data: data
    }));

    if (this.state === "open") {
      // Workaround for MobileSafari bug (see https://gist.github.com/2052006)
      var self = this;
      setTimeout(function() {
        self.socket.send(data);
      }, 0);
      return true;
    } else {
      return false;
    }
  };

  prototype.requestPing = function() {
    this.emit("ping_request");
  };

  /** @protected */
  prototype.onOpen = function() {
    this.changeState("open");
    this.socket.onopen = undefined;
  };

  /** @protected */
  prototype.onError = function(error) {
    this.emit("error", { type: 'WebSocketError', error: error });
    this.timeline.error(this.buildTimelineMessage({
      error: getErrorDetails(error)
    }));
  };

  /** @protected */
<<<<<<< HEAD
  prototype.onClose = function(closeEvent) {
    this.changeState("closed", closeEvent);
=======
  prototype.onClose = function(reason) {
    this.changeState("closed", reason);
>>>>>>> 77302c8d
    this.socket = undefined;
  };

  /** @protected */
  prototype.onMessage = function(message) {
    this.timeline.debug(this.buildTimelineMessage({ message: message.data }));
    this.emit("message", message);
  };

  /** @protected */
  prototype.bindListeners = function() {
    var self = this;

    this.socket.onopen = function() { self.onOpen(); };
    this.socket.onerror = function(error) { self.onError(error); };
<<<<<<< HEAD
    this.socket.onclose = function(closeEvent) { self.onClose(closeEvent); };
=======
    this.socket.onclose = function(reason) { self.onClose(reason); };
>>>>>>> 77302c8d
    this.socket.onmessage = function(message) { self.onMessage(message); };
  };

  /** @protected */
  prototype.createSocket = function(url) {
    return null;
  };

  /** @protected */
  prototype.getScheme = function() {
    return this.options.encrypted ? "wss" : "ws";
  };

  /** @protected */
  prototype.getBaseURL = function() {
    var host;
    if (this.options.encrypted) {
      host = this.options.hostEncrypted;
    } else {
      host = this.options.hostUnencrypted;
    }
    return this.getScheme() + "://" + host;
  };

  /** @protected */
  prototype.getPath = function() {
    return "/app/" + this.key;
  };

  /** @protected */
  prototype.getQueryString = function() {
    return "?protocol=" + Pusher.PROTOCOL +
      "&client=js&version=" + Pusher.VERSION;
  };

  /** @protected */
  prototype.getURL = function() {
    return this.getBaseURL() + this.getPath() + this.getQueryString();
  };

  /** @protected */
  prototype.changeState = function(state, params) {
    this.state = state;
    this.timeline.info(this.buildTimelineMessage({
      state: state,
      params: params
    }));
    this.emit(state, params);
  };

  /** @protected */
  prototype.buildTimelineMessage = function(message) {
    return Pusher.Util.extend({ cid: this.id }, message);
  };

  function getErrorDetails(error) {
    if (typeof error === "string") {
      return error;
    }
    if (typeof error === "object") {
      return Pusher.Util.mapObject(error, function(value) {
        var valueType = typeof value;
        if (valueType === "object" || valueType == "function") {
          return valueType;
        }
        return value;
      });
    }
    return typeof error;
  }

  Pusher.AbstractTransport = AbstractTransport;
}).call(this);<|MERGE_RESOLUTION|>--- conflicted
+++ resolved
@@ -157,13 +157,8 @@
   };
 
   /** @protected */
-<<<<<<< HEAD
   prototype.onClose = function(closeEvent) {
     this.changeState("closed", closeEvent);
-=======
-  prototype.onClose = function(reason) {
-    this.changeState("closed", reason);
->>>>>>> 77302c8d
     this.socket = undefined;
   };
 
@@ -179,11 +174,7 @@
 
     this.socket.onopen = function() { self.onOpen(); };
     this.socket.onerror = function(error) { self.onError(error); };
-<<<<<<< HEAD
     this.socket.onclose = function(closeEvent) { self.onClose(closeEvent); };
-=======
-    this.socket.onclose = function(reason) { self.onClose(reason); };
->>>>>>> 77302c8d
     this.socket.onmessage = function(message) { self.onMessage(message); };
   };
 
