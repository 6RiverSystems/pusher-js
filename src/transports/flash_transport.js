--- conflicted
+++ resolved
@@ -28,14 +28,7 @@
    * @param {Object} environment
    * @returns {Boolean}
    */
-<<<<<<< HEAD
-  FlashTransport.isSupported = function(environment) {
-    if (environment.disableFlash) {
-      return false;
-    }
-=======
   FlashTransport.isSupported = function() {
->>>>>>> 63f4a38d
     try {
       return Boolean(new ActiveXObject('ShockwaveFlash.ShockwaveFlash'));
     } catch (e) {
