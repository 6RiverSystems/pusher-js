;(function() {
  function Pusher(app_key, options) {
    var self = this;

    this.options = options || {};
    this.key = app_key;
    this.channels = new Pusher.Channels();
    this.global_emitter = new Pusher.EventsDispatcher();
    this.sessionID = Math.floor(Math.random() * 1000000000);

    checkAppKey(this.key);

    var getStrategy = function(options) {
      return Pusher.StrategyBuilder.build(
        Pusher.getDefaultStrategy(),
        Pusher.Util.extend({}, self.options, options)
      );
    };
    var getTimeline = function() {
      return new Pusher.Timeline(self.key, self.sessionID, {
        features: Pusher.Util.getClientFeatures(),
        params: self.options.timelineParams || {},
        limit: 25,
        level: Pusher.Timeline.INFO,
        version: Pusher.VERSION
      });
    };
    var getTimelineSender = function(timeline, options) {
      if (self.options.disableStats) {
        return null;
      }
      return new Pusher.TimelineSender(timeline, {
        encrypted: self.isEncrypted() || !!options.encrypted,
        host: Pusher.stats_host,
        path: "/timeline"
      });
    };

    this.connection = new Pusher.ConnectionManager(
      this.key,
      Pusher.Util.extend(
        { getStrategy: getStrategy,
          getTimeline: getTimeline,
          getTimelineSender: getTimelineSender,
          activityTimeout: Pusher.activity_timeout,
          pongTimeout: Pusher.pong_timeout,
          unavailableTimeout: Pusher.unavailable_timeout
        },
        this.options,
        { encrypted: this.isEncrypted() }
      )
    );

    this.connection.bind('connected', function() {
      self.subscribeAll();
    });
    this.connection.bind('message', function(params) {
      var internal = (params.event.indexOf('pusher_internal:') === 0);
      if (params.channel) {
        var channel = self.channel(params.channel);
        if (channel) {
          channel.emit(params.event, params.data);
        }
      }
      // Emit globaly [deprecated]
      if (!internal) self.global_emitter.emit(params.event, params.data);
    });
    this.connection.bind('disconnected', function() {
      self.channels.disconnect();
    });
    this.connection.bind('error', function(err) {
      Pusher.warn('Error', err);
    });

    Pusher.instances.push(this);

    if (Pusher.isReady) self.connect();
  }
  var prototype = Pusher.prototype;

  Pusher.instances = [];
<<<<<<< HEAD
  Pusher.prototype = {
    channel: function(name) {
      return this.channels.find(name);
    },

    connect: function() {
      this.connection.connect();
    },

    disconnect: function() {
      this.connection.disconnect();
    },

    bind: function(event_name, callback) {
      this.global_emitter.bind(event_name, callback);
      return this;
    },

    bind_all: function(callback) {
      this.global_emitter.bind_all(callback);
      return this;
    },

    subscribeAll: function() {
      var channelName;
      for (channelName in this.channels.channels) {
        if (this.channels.channels.hasOwnProperty(channelName)) {
          this.subscribe(channelName);
        }
=======
  Pusher.isReady = false;

  // To receive log output provide a Pusher.log function, for example
  // Pusher.log = function(m){console.log(m)}
  Pusher.debug = function() {
    if (!Pusher.log) {
      return;
    }
    Pusher.log(Pusher.Util.stringify.apply(this, arguments));
  };

  Pusher.warn = function() {
    if (window.console && window.console.warn) {
      window.console.warn(Pusher.Util.stringify.apply(this, arguments));
    } else {
      if (!Pusher.log) {
        return;
>>>>>>> d94670c4
      }
      Pusher.log(Pusher.Util.stringify.apply(this, arguments));
    }
  };

  Pusher.ready = function() {
    Pusher.isReady = true;
    for (var i = 0, l = Pusher.instances.length; i < l; i++) {
      Pusher.instances[i].connect();
    }
  };

  prototype.channel = function(name) {
    return this.channels.find(name);
  };

  prototype.connect = function() {
    this.connection.connect();
  };

  prototype.disconnect = function() {
    this.connection.disconnect();
  };

  prototype.bind = function(event_name, callback) {
    this.global_emitter.bind(event_name, callback);
    return this;
  };

  prototype.bind_all = function(callback) {
    this.global_emitter.bind_all(callback);
    return this;
  };

  prototype.subscribeAll = function() {
    var channelName;
    for (channelName in this.channels.channels) {
      if (this.channels.channels.hasOwnProperty(channelName)) {
        this.subscribe(channelName);
      }
    }
  };

  prototype.subscribe = function(channel_name) {
    var self = this;
    var channel = this.channels.add(channel_name, this);

    if (this.connection.state === 'connected') {
      channel.authorize(
        this.connection.socket_id,
        this.options,
        function(err, data) {
          if (err) {
            channel.emit('pusher:subscription_error', data);
          } else {
            self.send_event('pusher:subscribe', {
              channel: channel_name,
              auth: data.auth,
              channel_data: data.channel_data
            });
          }
<<<<<<< HEAD
        });
      }
      return channel;
    },

    unsubscribe: function(channel_name) {
      this.channels.remove(channel_name);
      if (this.connection.state === 'connected') {
        this.send_event('pusher:unsubscribe', {
          channel: channel_name
        });
      }
    },

    send_event: function(event_name, data, channel) {
      return this.connection.send_event(event_name, data, channel);
    },

    checkAppKey: function() {
      if (!this.key) {
        // do not allow undefined, null or empty string
        Pusher.warn('Warning', 'You must pass your app key when you instantiate Pusher.');
      }
=======
        }
      );
>>>>>>> d94670c4
    }
    return channel;
  };

  prototype.unsubscribe = function(channel_name) {
    this.channels.remove(channel_name);
    if (this.connection.state === 'connected') {
      this.send_event('pusher:unsubscribe', {
        channel: channel_name
      });
    }
  };

  prototype.send_event = function(event_name, data, channel) {
    return this.connection.send_event(event_name, data, channel);
  };

  prototype.isEncrypted = function() {
    if (Pusher.Util.getDocumentLocation().protocol === "https:") {
      return true;
    } else {
      return !!this.options.encrypted;
    }
  };

  function checkAppKey(key) {
    if (key === null || key === undefined) {
      Pusher.warn(
        'Warning', 'You must pass your app key when you instantiate Pusher.'
      );
    }
  }

  this.Pusher = Pusher;
}).call(this);<|MERGE_RESOLUTION|>--- conflicted
+++ resolved
@@ -79,37 +79,6 @@
   var prototype = Pusher.prototype;
 
   Pusher.instances = [];
-<<<<<<< HEAD
-  Pusher.prototype = {
-    channel: function(name) {
-      return this.channels.find(name);
-    },
-
-    connect: function() {
-      this.connection.connect();
-    },
-
-    disconnect: function() {
-      this.connection.disconnect();
-    },
-
-    bind: function(event_name, callback) {
-      this.global_emitter.bind(event_name, callback);
-      return this;
-    },
-
-    bind_all: function(callback) {
-      this.global_emitter.bind_all(callback);
-      return this;
-    },
-
-    subscribeAll: function() {
-      var channelName;
-      for (channelName in this.channels.channels) {
-        if (this.channels.channels.hasOwnProperty(channelName)) {
-          this.subscribe(channelName);
-        }
-=======
   Pusher.isReady = false;
 
   // To receive log output provide a Pusher.log function, for example
@@ -127,7 +96,6 @@
     } else {
       if (!Pusher.log) {
         return;
->>>>>>> d94670c4
       }
       Pusher.log(Pusher.Util.stringify.apply(this, arguments));
     }
@@ -189,34 +157,8 @@
               channel_data: data.channel_data
             });
           }
-<<<<<<< HEAD
-        });
-      }
-      return channel;
-    },
-
-    unsubscribe: function(channel_name) {
-      this.channels.remove(channel_name);
-      if (this.connection.state === 'connected') {
-        this.send_event('pusher:unsubscribe', {
-          channel: channel_name
-        });
-      }
-    },
-
-    send_event: function(event_name, data, channel) {
-      return this.connection.send_event(event_name, data, channel);
-    },
-
-    checkAppKey: function() {
-      if (!this.key) {
-        // do not allow undefined, null or empty string
-        Pusher.warn('Warning', 'You must pass your app key when you instantiate Pusher.');
-      }
-=======
         }
       );
->>>>>>> d94670c4
     }
     return channel;
   };
