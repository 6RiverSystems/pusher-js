if (Function.prototype.scopedTo === undefined) {
  Function.prototype.scopedTo = function(context, args) {
    var f = this;
    return function() {
      return f.apply(context, Array.prototype.slice.call(args || [])
        .concat(Array.prototype.slice.call(arguments)));
    };
  };
}

var Pusher = function(app_key, options) {
  this.options = options || {};
  this.key = app_key;
  this.channels = new Pusher.Channels();
  this.global_emitter = new Pusher.EventsDispatcher()

  var self = this;

  this.connection = new Pusher.Connection(this.key, this.options);

  // Setup / teardown connection
  this.connection
    .bind('connected', function() {
      self.subscribeAll();
    })
    .bind('message', function(params) {
      var internal = (params.event.indexOf('pusher_internal:') === 0);
      if (params.channel) {
        var channel;
        if (channel = self.channel(params.channel)) {
          channel.emit(params.event, params.data);
        }
      }
      // Emit globaly [deprecated]
      if (!internal) self.global_emitter.emit(params.event, params.data);
    })
    .bind('disconnected', function() {
      self.channels.disconnect();
    })
    .bind('error', function(err) {
      Pusher.warn('Error', err);
    });

  Pusher.instances.push(this);

  if (Pusher.isReady) self.connect();
};
Pusher.instances = [];
Pusher.prototype = {
  channel: function(name) {
    return this.channels.find(name);
  },

  connect: function() {
    this.connection.connect();
  },

  disconnect: function() {
    this.connection.disconnect();
  },

  bind: function(event_name, callback) {
    this.global_emitter.bind(event_name, callback);
    return this;
  },

  bind_all: function(callback) {
    this.global_emitter.bind_all(callback);
    return this;
  },

  subscribeAll: function() {
    var channel;
    for (channel in this.channels.channels) {
      if (this.channels.channels.hasOwnProperty(channel)) {
        this.subscribe(channel);
      }
    }
  },

  subscribe: function(channel_name) {
    var self = this;
    var channel = this.channels.add(channel_name, this);
    if (this.connection.state === 'connected') {
      channel.authorize(this, function(err, data) {
        if (err) {
          channel.emit('pusher:subscription_error', data);
        } else {
          self.send_event('pusher:subscribe', {
            channel: channel_name,
            auth: data.auth,
            channel_data: data.channel_data
          });
        }
      });
    }
    return channel;
  },

  unsubscribe: function(channel_name) {
    this.channels.remove(channel_name);
    if (this.connection.state === 'connected') {
      this.send_event('pusher:unsubscribe', {
        channel: channel_name
      });
    }
  },

  send_event: function(event_name, data, channel) {
    return this.connection.send_event(event_name, data, channel);
  },
};

Pusher.Util = {
  extend: function extend(target, extensions) {
    for (var property in extensions) {
      if (extensions[property] && extensions[property].constructor &&
        extensions[property].constructor === Object) {
        target[property] = extend(target[property] || {}, extensions[property]);
      } else {
        target[property] = extensions[property];
      }
    }
    return target;
  },
<<<<<<< HEAD

  stringify: function stringify(arguments) {
    var m = ["Pusher"]
    for (var i = 0; i < arguments.length; i++){
      if (typeof arguments[i] === "string") {
        m.push(arguments[i])
      } else {
        if (window['JSON'] == undefined) {
          m.push(arguments[i].toString());
        } else {
          m.push(JSON.stringify(arguments[i]))
        }
      }
    };
    return m.join(" : ")
=======
  arrayIndexOf: function(array, item) { // MSIE doesn't have array.indexOf
    var nativeIndexOf = Array.prototype.indexOf;
    if (array == null) return -1;
    if (nativeIndexOf && array.indexOf === nativeIndexOf) return array.indexOf(item);
    for (i = 0, l = array.length; i < l; i++) if (array[i] === item) return i;
    return -1;
>>>>>>> cf8bebcb
  }
};

// To receive log output provide a Pusher.log function, for example
// Pusher.log = function(m){console.log(m)}
Pusher.debug = function() {
  if (!Pusher.log) return
  Pusher.log(Pusher.Util.stringify(arguments))
}
Pusher.warn = function() {
  if (window.console && window.console.warn) {
    window.console.warn(Pusher.Util.stringify(arguments));
  } else {
    if (!Pusher.log) return
    Pusher.log(Pusher.Util.stringify(arguments))
  }
};

// Pusher defaults
Pusher.VERSION = '<VERSION>';

Pusher.host = 'ws.pusherapp.com';
Pusher.ws_port = 80;
Pusher.wss_port = 443;
Pusher.channel_auth_endpoint = '/pusher/auth';
Pusher.cdn_http = '<CDN_HTTP>'
Pusher.cdn_https = '<CDN_HTTPS>'
Pusher.dependency_suffix = '<DEPENDENCY_SUFFIX>';
Pusher.channel_auth_transport = 'ajax';
Pusher.activity_timeout = 120000;
Pusher.pong_timeout = 30000;

Pusher.isReady = false;
Pusher.ready = function() {
  Pusher.isReady = true;
  for (var i = 0, l = Pusher.instances.length; i < l; i++) {
    Pusher.instances[i].connect();
  }
};<|MERGE_RESOLUTION|>--- conflicted
+++ resolved
@@ -123,7 +123,6 @@
     }
     return target;
   },
-<<<<<<< HEAD
 
   stringify: function stringify(arguments) {
     var m = ["Pusher"]
@@ -139,14 +138,14 @@
       }
     };
     return m.join(" : ")
-=======
+  },
+
   arrayIndexOf: function(array, item) { // MSIE doesn't have array.indexOf
     var nativeIndexOf = Array.prototype.indexOf;
     if (array == null) return -1;
     if (nativeIndexOf && array.indexOf === nativeIndexOf) return array.indexOf(item);
     for (i = 0, l = array.length; i < l; i++) if (array[i] === item) return i;
     return -1;
->>>>>>> cf8bebcb
   }
 };
 
