;(function() {
  Pusher.Util = {
    now: function() {
      if (Date.now) {
        return Date.now();
      } else {
        return new Date().valueOf();
      }
    },

    defer: function(callback) {
      return new Pusher.Timer(0, callback);
    },

    /** Merges multiple objects into the target argument.
     *
     * For properties that are plain Objects, performs a deep-merge. For the
     * rest it just copies the value of the property.
     *
     * To extend prototypes use it as following:
     *   Pusher.Util.extend(Target.prototype, Base.prototype)
     *
     * You can also use it to merge objects without altering them:
     *   Pusher.Util.extend({}, object1, object2)
     *
     * @param  {Object} target
     * @return {Object} the target argument
     */
    extend: function(target) {
      for (var i = 1; i < arguments.length; i++) {
        var extensions = arguments[i];
        for (var property in extensions) {
          if (extensions[property] && extensions[property].constructor &&
              extensions[property].constructor === Object) {
            target[property] = Pusher.Util.extend(
              target[property] || {}, extensions[property]
            );
          } else {
            target[property] = extensions[property];
          }
        }
      }
      return target;
    },

    stringify: function() {
      var m = ["Pusher"];
      for (var i = 0; i < arguments.length; i++) {
        if (typeof arguments[i] === "string") {
          m.push(arguments[i]);
        } else {
          if (window.JSON === undefined) {
            m.push(arguments[i].toString());
          } else {
            m.push(JSON.stringify(arguments[i]));
          }
        }
      }
      return m.join(" : ");
    },

<<<<<<< HEAD
    keys: function(object) {
      var result = [];
=======
    arrayIndexOf: function(array, item) { // MSIE doesn't have array.indexOf
      var nativeIndexOf = Array.prototype.indexOf;
      if (array === null) {
        return -1;
      }
      if (nativeIndexOf && array.indexOf === nativeIndexOf) {
        return array.indexOf(item);
      }
      for (var i = 0, l = array.length; i < l; i++) {
        if (array[i] === item) {
          return i;
        }
      }
      return -1;
    },

    /** Applies a function f to all properties of an object.
     *
     * Function f gets 3 arguments passed:
     * - element from the object
     * - key of the element
     * - reference to the object
     *
     * @param {Object} object
     * @param {Function} f
     */
    objectApply: function(object, f) {
>>>>>>> 63f4a38d
      for (var key in object) {
        if (Object.prototype.hasOwnProperty.call(object, key)) {
          f(object[key], key, object);
        }
      }
    },

    /** Return a list of object's own property keys
     *
     * @param {Object} object
     * @returns {Array}
     */
    keys: function(object) {
      var keys = [];
      Pusher.Util.objectApply(object, function(_, key) {
        keys.push(key);
      });
      return keys;
    },

    /** Return a list of object's own property values
     *
     * @param {Object} object
     * @returns {Array}
     */
    values: function(object) {
      var values = [];
      Pusher.Util.objectApply(object, function(value) {
        values.push(value);
      });
      return values;
    },

    /** Applies a function f to all elements of an array.
     *
     * Function f gets 3 arguments passed:
     * - element from the array
     * - index of the element
     * - reference to the array
     *
     * @param {Array} array
     * @param {Function} f
     */
    apply: function(array, f) {
      for (var i = 0; i < array.length; i++) {
        f(array[i], i, array);
      }
    },

    /** Maps all elements of the array and returns the result.
     *
     * Function f gets 4 arguments passed:
     * - element from the array
     * - index of the element
     * - reference to the source array
     * - reference to the destination array
     *
     * @param {Array} array
     * @param {Function} f
     */
    map: function(array, f) {
      var result = [];
      for (var i = 0; i < array.length; i++) {
        result.push(f(array[i], i, array, result));
      }
      return result;
    },

    /** Maps all elements of the object and returns the result.
     *
     * Function f gets 4 arguments passed:
     * - element from the object
     * - key of the element
     * - reference to the source object
     * - reference to the destination object
     *
     * @param {Object} object
     * @param {Function} f
     */
    mapObject: function(object, f) {
      var result = {};
      Pusher.Util.objectApply(object, function(value, key) {
        result[key] = f(value);
      });
      return result;
    },

    /** Filters elements of the array using a test function.
     *
     * Function test gets 4 arguments passed:
     * - element from the array
     * - index of the element
     * - reference to the source array
     * - reference to the destination array
     *
     * @param {Array} array
     * @param {Function} f
     */
    filter: function(array, test) {
      test = test || function(value) { return !!value; };

      var result = [];
      for (var i = 0; i < array.length; i++) {
        if (test(array[i], i, array, result)) {
          result.push(array[i]);
        }
      }
      return result;
    },

    /** Filters properties of the object using a test function.
     *
     * Function test gets 4 arguments passed:
     * - element from the object
     * - key of the element
     * - reference to the source object
     * - reference to the destination object
     *
     * @param {Object} object
     * @param {Function} f
     */
    filterObject: function(object, test) {
      var result = {};
      Pusher.Util.objectApply(object, function(value, key) {
        if ((test && test(value, key, object, result)) || Boolean(value)) {
          result[key] = value;
        }
      });
      return result;
    },

    /** Flattens an object into a two-dimensional array.
     *
     * @param  {Object} object
     * @return {Array} resulting array of [key, value] pairs
     */
    flatten: function(object) {
      var result = [];
      Pusher.Util.objectApply(object, function(value, key) {
        result.push([key, value]);
      });
      return result;
    },

    /** Checks whether any element of the array passes the test.
     *
     * Function test gets 3 arguments passed:
     * - element from the array
     * - index of the element
     * - reference to the source array
     *
     * @param {Array} array
     * @param {Function} f
     */
    any: function(array, test) {
      for (var i = 0; i < array.length; i++) {
        if (test(array[i], i, array)) {
          return true;
        }
      }
      return false;
    },

    /** Checks whether all elements of the array pass the test.
     *
     * Function test gets 3 arguments passed:
     * - element from the array
     * - index of the element
     * - reference to the source array
     *
     * @param {Array} array
     * @param {Function} f
     */
    all: function(array, test) {
      for (var i = 0; i < array.length; i++) {
        if (!test(array[i], i, array)) {
          return false;
        }
      }
      return true;
    },

    /** Builds a function that will proxy a method call to its first argument.
     *
     * Allows partial application of arguments, so additional arguments are
     * prepended to the argument list.
     *
     * @param  {String} name method name
     * @return {Function} proxy function
     */
    method: function(name) {
      var boundArguments = Array.prototype.slice.call(arguments, 1);
      return function(object) {
        return object[name].apply(object, boundArguments.concat(arguments));
      };
    },

    getWindow: function() {
      return window;
    },

    getDocument: function() {
      return document;
    },

    getDocumentLocation: function() {
      return Pusher.Util.getDocument().location;
    },

    getLocalStorage: function() {
      try {
        return window.localStorage;
      } catch (e) {
        return undefined;
      }
    },

    getClientFeatures: function() {
      return Pusher.Util.keys(
        Pusher.Util.filterObject(
          { "ws": Pusher.WSTransport, "flash": Pusher.FlashTransport },
          function (t) { return t.isSupported({}); }
        )
      );
    },

    addWindowListener: function(event, listener) {
      var _window = Pusher.Util.getWindow();
      if (_window.addEventListener !== undefined) {
        _window.addEventListener(event, listener, false);
      } else {
        _window.attachEvent("on" + event, listener);
      }
    },

    removeWindowListener: function(event, listener) {
      var _window = Pusher.Util.getWindow();
      if (_window.addEventListener !== undefined) {
        _window.removeEventListener(event, listener, false);
      } else {
        _window.detachEvent("on" + event, listener);
      }
    }
  };
}).call(this);<|MERGE_RESOLUTION|>--- conflicted
+++ resolved
@@ -59,10 +59,6 @@
       return m.join(" : ");
     },
 
-<<<<<<< HEAD
-    keys: function(object) {
-      var result = [];
-=======
     arrayIndexOf: function(array, item) { // MSIE doesn't have array.indexOf
       var nativeIndexOf = Array.prototype.indexOf;
       if (array === null) {
@@ -90,7 +86,6 @@
      * @param {Function} f
      */
     objectApply: function(object, f) {
->>>>>>> 63f4a38d
       for (var key in object) {
         if (Object.prototype.hasOwnProperty.call(object, key)) {
           f(object[key], key, object);
