;(function() {
  /** Manages connection to Pusher.
   *
   * Uses a strategy (currently only default), timers and network availability
   * info to establish a connection and export its state. In case of failures,
   * manages reconnection attempts.
   *
   * Exports state changes as following events:
   * - "state_change", { previous: p, current: state }
   * - state
   *
   * States:
   * - initialized - initial state, never transitioned to
   * - connecting - connection is being established
   * - connected - connection has been fully established
   * - disconnected - on requested disconnection
   * - unavailable - after connection timeout or when there's no network
   * - failed - when the connection strategy is not supported
   *
   * Options:
   * - unavailableTimeout - time to transition to unavailable state
   * - activityTimeout - time after which ping message should be sent
   * - pongTimeout - time for Pusher to respond with pong before reconnecting
   *
   * @param {String} key application key
   * @param {Object} options
   */
  function ConnectionManager(key, options) {
    Pusher.EventsDispatcher.call(this);

    this.key = key;
    this.options = options || {};
    this.state = "initialized";
    this.connection = null;
    this.encrypted = !!options.encrypted;
    this.timeline = this.options.timeline;

    this.connectionCallbacks = this.buildConnectionCallbacks();
    this.errorCallbacks = this.buildErrorCallbacks();
    this.handshakeCallbacks = this.buildHandshakeCallbacks(this.errorCallbacks);

    var self = this;

    Pusher.Network.bind("online", function() {
      self.timeline.info({ netinfo: "online" });
      if (self.state === "connecting" || self.state === "unavailable") {
        self.retryIn(0);
      }
    });
    Pusher.Network.bind("offline", function() {
      self.timeline.info({ netinfo: "offline" });
    });

    this.updateStrategy();
  }
  var prototype = ConnectionManager.prototype;

  Pusher.Util.extend(prototype, Pusher.EventsDispatcher.prototype);

  /** Establishes a connection to Pusher.
   *
   * Does nothing when connection is already established. See top-level doc
   * to find events emitted on connection attempts.
   */
  prototype.connect = function() {
    if (this.connection || this.runner) {
      return;
    }
    if (!this.strategy.isSupported()) {
      this.updateState("failed");
      return;
    }
    this.updateState("connecting");
    this.startConnecting();
    this.setUnavailableTimer();
  };

  /** Sends raw data.
   *
   * @param {String} data
   */
  prototype.send = function(data) {
    if (this.connection) {
      return this.connection.send(data);
    } else {
      return false;
    }
  };

  /** Sends an event.
   *
   * @param {String} name
   * @param {String} data
   * @param {String} [channel]
   * @returns {Boolean} whether message was sent or not
   */
  prototype.send_event = function(name, data, channel) {
    if (this.connection) {
      return this.connection.send_event(name, data, channel);
    } else {
      return false;
    }
  };

  /** Closes the connection. */
  prototype.disconnect = function() {
    this.disconnectInternally();
    this.updateState("disconnected");
  };

  prototype.isEncrypted = function() {
    return this.encrypted;
  };

  /** @private */
  prototype.startConnecting = function() {
    var self = this;
    var callback = function(error, handshake) {
      if (error) {
        self.runner = self.strategy.connect(0, callback);
      } else {
        if (handshake.action === "error") {
          self.timeline.error({ handshakeError: handshake.error });
        } else {
          self.abortConnecting(); // we don't support switching connections yet
          self.handshakeCallbacks[handshake.action](handshake);
        }
      }
    };
    self.runner = self.strategy.connect(0, callback);
  };

  /** @private */
  prototype.abortConnecting = function() {
    if (this.runner) {
      this.runner.abort();
      this.runner = null;
    }
  };

  /** @private */
  prototype.disconnectInternally = function() {
    this.abortConnecting();
    this.clearRetryTimer();
    this.clearUnavailableTimer();
    this.stopActivityCheck();
    if (this.connection) {
      var connection = this.abandonConnection();
      connection.close();
    }
  };

  /** @private */
  prototype.updateStrategy = function() {
    this.strategy = this.options.getStrategy({
      key: this.key,
      timeline: this.timeline,
      encrypted: this.encrypted
    });
  };

  /** @private */
  prototype.retryIn = function(delay) {
    var self = this;
    self.timeline.info({ action: "retry", delay: delay });
    if (delay > 0) {
      self.emit("connecting_in", Math.round(delay / 1000));
    }
    self.retryTimer = new Pusher.Timer(delay || 0, function() {
      self.disconnectInternally();
      self.connect();
    });
  };

  /** @private */
  prototype.clearRetryTimer = function() {
    if (this.retryTimer) {
      this.retryTimer.ensureAborted();
      this.retryTimer = null;
    }
  };

  /** @private */
  prototype.setUnavailableTimer = function() {
    var self = this;
    self.unavailableTimer = new Pusher.Timer(
      self.options.unavailableTimeout,
      function() {
        self.updateState("unavailable");
      }
    );
  };

  /** @private */
  prototype.clearUnavailableTimer = function() {
    if (this.unavailableTimer) {
      this.unavailableTimer.ensureAborted();
    }
  };

  /** @private */
  prototype.resetActivityCheck = function() {
    this.stopActivityCheck();
    // send ping after inactivity
    if (!this.connection.supportsPing()) {
      var self = this;
      self.activityTimer = new Pusher.Timer(
        self.options.activityTimeout,
        function() {
          self.send_event('pusher:ping', {});
          // wait for pong response
          self.activityTimer = new Pusher.Timer(
            self.options.pongTimeout,
            function() {
              self.timeline.error({ pong_timed_out: self.options.pongTimeout });
              self.retryIn(0);
            }
          );
        }
      );
    }
  };

  /** @private */
  prototype.stopActivityCheck = function() {
    if (this.activityTimer) {
      this.activityTimer.ensureAborted();
    }
  };

  /** @private */
  prototype.buildConnectionCallbacks = function() {
    var self = this;
    return {
      message: function(message) {
        // includes pong messages from server
        self.resetActivityCheck();
        self.emit('message', message);
      },
      ping: function() {
        self.send_event('pusher:pong', {});
      },
      ping_request: function() {
        self.send_event('pusher:ping', {});
      },
      error: function(error) {
        // just emit error to user - socket will already be closed by browser
        self.emit("error", { type: "WebSocketError", error: error });
      },
      closed: function() {
        self.abandonConnection();
        if (self.shouldRetry()) {
          self.retryIn(1000);
        }
      }
    };
  };

  /** @private */
  prototype.buildHandshakeCallbacks = function(errorCallbacks) {
    var self = this;
    return Pusher.Util.extend({}, errorCallbacks, {
      connected: function(handshake) {
        self.clearUnavailableTimer();
        self.setConnection(handshake.connection);
        self.socket_id = self.connection.id;
        self.updateState("connected", { socket_id: self.socket_id });
      }
    });
  };

  /** @private */
  prototype.buildErrorCallbacks = function() {
    var self = this;

    function withErrorEmitted(callback) {
      return function(result) {
        if (result.error) {
          self.emit("error", { type: "WebSocketError", error: result.error });
        }
        callback(result);
      };
    }

    return {
      ssl_only: withErrorEmitted(function() {
        self.encrypted = true;
        self.updateStrategy();
        self.retryIn(0);
      }),
      refused: withErrorEmitted(function() {
        self.disconnect();
      }),
      backoff: withErrorEmitted(function() {
        self.retryIn(1000);
      }),
      retry: withErrorEmitted(function() {
        self.retryIn(0);
      })
    };
  };

  /** @private */
  prototype.setConnection = function(connection) {
    this.connection = connection;
    for (var event in this.connectionCallbacks) {
      this.connection.bind(event, this.connectionCallbacks[event]);
    }
    this.resetActivityCheck();
  };

  /** @private */
  prototype.abandonConnection = function() {
    if (!this.connection) {
      return;
    }
    for (var event in this.connectionCallbacks) {
      this.connection.unbind(event, this.connectionCallbacks[event]);
    }
    var connection = this.connection;
    this.connection = null;
    return connection;
  };

  /** @private */
  prototype.updateState = function(newState, data) {
    var previousState = this.state;
    this.state = newState;
    if (previousState !== newState) {
      Pusher.debug('State changed', previousState + ' -> ' + newState);
<<<<<<< HEAD

      this.timeline.info({ state: newState, params: data });
=======
      this.timeline.info({ state: newState });
>>>>>>> bd405b0f
      this.emit('state_change', { previous: previousState, current: newState });
      this.emit(newState, data);
    }
  };

  /** @private */
  prototype.shouldRetry = function() {
    return this.state === "connecting" || this.state === "connected";
  };

  Pusher.ConnectionManager = ConnectionManager;
}).call(this);<|MERGE_RESOLUTION|>--- conflicted
+++ resolved
@@ -328,12 +328,7 @@
     this.state = newState;
     if (previousState !== newState) {
       Pusher.debug('State changed', previousState + ' -> ' + newState);
-<<<<<<< HEAD
-
       this.timeline.info({ state: newState, params: data });
-=======
-      this.timeline.info({ state: newState });
->>>>>>> bd405b0f
       this.emit('state_change', { previous: previousState, current: newState });
       this.emit(newState, data);
     }
