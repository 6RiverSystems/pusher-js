(function() {
  function Timeline(key, session, options) {
    this.key = key;
    this.session = session;
    this.events = [];
    this.options = options || {};
    this.sent = 0;
    this.uniqueID = 0;
  }
  var prototype = Timeline.prototype;

  // Log levels
  Timeline.ERROR = 3;
  Timeline.INFO = 6;
  Timeline.DEBUG = 7;

  prototype.log = function(level, event) {
    if (this.options.level === undefined || level <= this.options.level) {
      this.events.push(
        Pusher.Util.extend({}, event, {
          timestamp: Pusher.Util.now(),
          level: (level !== Timeline.INFO ? level : undefined)
        })
      );
      if (this.options.limit && this.events.length > this.options.limit) {
        this.events.shift();
      }
    }
  };

  prototype.error = function(event) {
    this.log(Timeline.ERROR, event);
  };

  prototype.info = function(event) {
    this.log(Timeline.INFO, event);
  };

  prototype.debug = function(event) {
    this.log(Timeline.DEBUG, event);
  };

  prototype.isEmpty = function() {
    return this.events.length === 0;
  };

  prototype.send = function(sendJSONP, callback) {
    var self = this;

<<<<<<< HEAD
    if (Pusher.Network.isOnline() === false) {
      return false;
    }

    var data = {
      session: self.session,
      bundle: self.sent + 1,
      timeline: self.events
    };
=======
    var data = {};
>>>>>>> bd405b0f
    if (self.sent === 0) {
      Pusher.Util.extend(data, {
        key: self.key,
        features: self.options.features,
        lib: "js",
        version: self.options.version
      }, self.options.params || {});
    }
    data = Pusher.Util.filterObject(data, function(v) {
      return v !== undefined;
    });

    self.events = [];
    sendJSONP(data, function(error, result) {
      if (!error) {
        self.sent++;
      }
      if (callback) {
        callback(error, result);
      }
    });

    return true;
  };

  prototype.generateUniqueID = function() {
    this.uniqueID++;
    return this.uniqueID;
  };

  Pusher.Timeline = Timeline;
}).call(this);<|MERGE_RESOLUTION|>--- conflicted
+++ resolved
@@ -47,19 +47,11 @@
   prototype.send = function(sendJSONP, callback) {
     var self = this;
 
-<<<<<<< HEAD
-    if (Pusher.Network.isOnline() === false) {
-      return false;
-    }
-
     var data = {
       session: self.session,
       bundle: self.sent + 1,
       timeline: self.events
     };
-=======
-    var data = {};
->>>>>>> bd405b0f
     if (self.sent === 0) {
       Pusher.Util.extend(data, {
         key: self.key,
