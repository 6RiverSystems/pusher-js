--- conflicted
+++ resolved
@@ -1,6 +1,19 @@
 # Changelog
 
-<<<<<<< HEAD
+## 2.0.0 (2013-03-19)
+
+[CHANGED] Completely redesigned connection strategy
+
+[CHANGED] HTTP fallbacks (built using SockJS) are now used if WebSockets and Flash transports both fail to connect (previously only used if neither WebSockets nor Flash were supported)
+
+[NEW] Connection metrics are now submitted to Pusher's stats service
+
+[NEW] Added disableFlash boolean option to Pusher constructor
+
+[CHANGED] Updated web-socket-js and sockjs-client libraries
+
+[FIXED] Improved HTTP fallback reliability
+
 ## 1.12.7 (2013-02-25)
 
 [CHANGED] Various improvements and fixes for HTTP fallbacks
@@ -14,21 +27,6 @@
 [FIXED] Fixed local variable leak
 
 [FIXED] Reconnecting caused pusher:subscription_succeeded to be emitted more than once
-=======
-## 2.0.0 (2013-03-19)
-
-[CHANGED] Completely redesigned connection strategy
-
-[CHANGED] HTTP fallbacks (built using SockJS) are now used if WebSockets and Flash transports both fail to connect (previously only used if neither WebSockets nor Flash were supported)
-
-[NEW] Connection metrics are now submitted to Pusher's stats service
-
-[NEW] Added disableFlash boolean option to Pusher constructor
-
-[CHANGED] Updated web-socket-js and sockjs-client libraries
-
-[FIXED] Improved HTTP fallback reliability
->>>>>>> d94670c4
 
 ## 1.12.5 (2012-10-31)
 
