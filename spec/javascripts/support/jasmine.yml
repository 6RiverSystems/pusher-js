--- conflicted
+++ resolved
@@ -15,16 +15,10 @@
   - events_dispatcher.js
   - net_info.js
 
-<<<<<<< HEAD
-  - utils/timer.js
-  - utils/periodic_timer.js
-
   - http/http_cors_request.js
   - http/http_xdomain_request.js
   - http/http_streamer.js
 
-=======
->>>>>>> 63f4a38d
   - base64.js
   - jsonp/jsonp_request.js
   - jsonp/jsonp_receiver.js
