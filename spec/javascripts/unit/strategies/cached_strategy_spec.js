describe("CachedStrategy", function() {
  beforeEach(function() {
    jasmine.Clock.useMock();
  });

  describe("after calling isSupported", function() {
    it("should return true when the substrategy is supported", function() {
      var substrategy = Pusher.Mocks.getStrategy(true);
      var strategy = new Pusher.CachedStrategy(substrategy, {}, {});
      expect(strategy.isSupported()).toBe(true);
    });

    it("should return false when the substrategy is not supported", function() {
      var substrategy = Pusher.Mocks.getStrategy(false);
      var strategy = new Pusher.CachedStrategy(substrategy, {}, {});
      expect(strategy.isSupported()).toBe(false);
    });
  });

  describe("on browsers not supporting localStorage", function() {
    beforeEach(function() {
      spyOn(Pusher.Util, "getLocalStorage").andReturn(undefined);
    });

    it("should try the substrategy immediately", function() {
      var substrategy = Pusher.Mocks.getStrategy(false);
      var strategy = new Pusher.CachedStrategy(substrategy, {}, {});
      var callback = jasmine.createSpy("callback");
      strategy.connect(0, callback);
      expect(substrategy.connect).toHaveBeenCalled();
    });
  });

  describe("on browsers supporting localStorage", function() {
    var localStorage;

    beforeEach(function() {
      localStorage = {};
      spyOn(Pusher.Util, "getLocalStorage").andReturn(localStorage);
    });

    function buildCachedTransportTests(encrypted) {
      var ENCRYPTED_KEY = "pusherTransportEncrypted";
      var UNENCRYPTED_KEY = "pusherTransportUnencrypted";

      var usedKey = encrypted ? ENCRYPTED_KEY : UNENCRYPTED_KEY;
      var unusedKey = encrypted ? UNENCRYPTED_KEY : ENCRYPTED_KEY;

      var substrategy, transports, timeline;
      var strategy;
      var callback;

      beforeEach(function() {
        substrategy = Pusher.Mocks.getStrategy(true);
        transports = {
          test: Pusher.Mocks.getStrategy(true)
        };
        timeline = Pusher.Mocks.getTimeline();

        strategy = new Pusher.CachedStrategy(substrategy, transports, {
          encrypted: encrypted,
          timeline: timeline
        });
        callback = jasmine.createSpy("callback");
      });

      describe("without cached transport, encrypted=" + encrypted, function() {
        beforeEach(function() {
          delete localStorage[usedKey];
          localStorage[unusedKey] = "mock";
        });

        it("should not report anything to timeline", function() {
          strategy.connect(0, callback);
          expect(timeline.info).not.toHaveBeenCalled();
        });

        it("should try the substrategy immediately when cache is empty", function() {
          strategy.connect(0, callback);
          expect(substrategy.connect).toHaveBeenCalled();
        });

        it("should try the substrategy immediately when cache is stale", function() {
          localStorage[usedKey] = JSON.stringify({
            timestamp: Pusher.Util.now() - 1801*1000 // default ttl is 1800s
          });

          strategy.connect(0, callback);
          expect(substrategy.connect).toHaveBeenCalled();
        });

        it("should abort the substrategy when requested", function() {
          var runner = strategy.connect(0, callback);
          runner.abort();
          expect(substrategy._abort).toHaveBeenCalled();
        });

        describe("on forceMinPriority", function() {
          it("should force the new priority on the substrategy", function() {
            var runner = strategy.connect(0, callback);
            runner.forceMinPriority(10);
            expect(substrategy._forceMinPriority).toHaveBeenCalledWith(10);
          });
        });

        describe("after connecting successfully", function() {
          var transport;
          var startTimestamp;

          beforeEach(function() {
            startTimestamp = Pusher.Util.now();
            spyOn(Pusher.Util, "now").andReturn(startTimestamp);

            strategy.connect(0, callback);
            Pusher.Util.now.andReturn(startTimestamp + 1000);

<<<<<<< HEAD
      it("should report to timeline when using cached strategy", function() {
        strategy.connect(0, callback);
        expect(timeline.info).toHaveBeenCalledWith({
          cached: true,
          transport: "test",
          latency: 1000
=======
            transport = Pusher.Mocks.getTransport(true);
            transport.name = "test";
            substrategy._callback(null, { transport: transport });
          });

          it("should call back with the transport", function() {
            expect(callback).toHaveBeenCalledWith(null, {
              transport: transport
            });
          });

          it("should cache the connected transport", function() {
            expect(JSON.parse(localStorage[usedKey])).toEqual({
              timestamp: Pusher.Util.now(),
              transport: "test",
              latency: 1000
            });
            expect(localStorage[unusedKey]).toEqual("mock");
          });
>>>>>>> a1f06a69
        });

        describe("after receiving an error", function() {
          beforeEach(function() {
            // set a very low timestamp to have something unused in the cache
            localStorage[usedKey] = JSON.stringify({
              timestamp: 0
            });
            strategy.connect(0, callback);
            substrategy._callback(1);
          });

          it("should call back after receiving an error from the substrategy", function() {
            expect(callback).toHaveBeenCalledWith(1);
          });

          it("should flush the appropriate transport cache", function() {
            expect(localStorage.pusherTransport).toBe(undefined);
            expect(localStorage[unusedKey]).toEqual("mock");
          });
        });
      });

      describe("with cached transport, encrypted=" + encrypted, function() {
        var t0 = Pusher.Util.now();

        beforeEach(function() {
          cachedStrategy = Pusher.Mocks.getStrategy(true);
          localStorage[usedKey] = JSON.stringify({
            timestamp: t0,
            transport: "test",
            latency: 1000
          });
          localStorage[unusedKey] = "mock";
        });

        it("should try the cached strategy first", function() {
          strategy.connect(0, callback);
          expect(transports.test.connect).toHaveBeenCalled();
        });

        it("should report to timeline when using cached strategy", function() {
          strategy.connect(0, callback);
          expect(timeline.info).toHaveBeenCalledWith({
            cached: true,
            transport: "test"
          });
        });

        it("should abort the cached transport and not call the substrategy", function() {
          var runner = strategy.connect(0, callback);
          runner.abort();
          expect(transports.test._abort).toHaveBeenCalled();
          expect(substrategy.connect).not.toHaveBeenCalled();
        });

        describe("on forceMinPriority", function() {
          it("should force the new priority on the cached strategy", function() {
            var runner = strategy.connect(0, callback);
            runner.forceMinPriority(1000);
            expect(transports.test._forceMinPriority).toHaveBeenCalledWith(1000);
          });
        });

        describe("after connecting successfully with the cached transport", function() {
          var transport;

          beforeEach(function() {
            startTimestamp = Pusher.Util.now();
            spyOn(Pusher.Util, "now").andReturn(startTimestamp);

            strategy.connect(0, callback);
            Pusher.Util.now.andReturn(startTimestamp + 2000);

            transport = Pusher.Mocks.getTransport(true);
            transport.name = "test";
            transport.options = { encrypted: false };
            transports.test._callback(null, { transport: transport });
          });

          it("should call back with the transport", function() {
            expect(callback).toHaveBeenCalledWith(null, { transport: transport });
          });

          it("should not try the substrategy", function() {
            expect(substrategy.connect).not.toHaveBeenCalled();
          });

          it("should cache the connected transport", function() {
            expect(JSON.parse(localStorage[usedKey])).toEqual({
              timestamp: Pusher.Util.now(),
              transport: "test",
              latency: 2000
            });
            expect(localStorage[unusedKey]).toEqual("mock");
          });
        });

        describe("after double the cached latency", function() {
          beforeEach(function() {
            startTimestamp = Pusher.Util.now();
            spyOn(Pusher.Util, "now").andReturn(startTimestamp);

            strategy.connect(0, callback);

            Pusher.Util.now.andReturn(startTimestamp + 4001);
            jasmine.Clock.tick(4001);
          });

          it("should abort the cached strategy", function() {
            expect(transports.test._abort).toHaveBeenCalled();
          });

          it("should fall back to the substrategy", function() {
            expect(substrategy.connect).toHaveBeenCalled();
          });

          it("should flush the appropriate transport cache", function() {
            expect(localStorage[usedKey]).toBe(undefined);
            expect(localStorage[unusedKey]).toEqual("mock");
          });
        });

        describe("after failing to connect with the cached transport", function() {
          var runner;

          beforeEach(function() {
            startTimestamp = Pusher.Util.now();
            spyOn(Pusher.Util, "now").andReturn(startTimestamp);

            runner = strategy.connect(0, callback);
            runner.forceMinPriority(666);
            Pusher.Util.now.andReturn(startTimestamp + 2000);
            transports.test._callback("error");
            Pusher.Util.now.andReturn(startTimestamp + 2500);
          });

          it("should fall back to the substrategy", function() {
            expect(substrategy.connect).toHaveBeenCalled();
          });

          it("should flush the appropriate transport cache", function() {
            expect(localStorage[usedKey]).toBe(undefined);
            expect(localStorage[unusedKey]).toEqual("mock");
          });

          it("should abort the substrategy when requested", function() {
            runner.abort();
            expect(cachedStrategy._abort).not.toHaveBeenCalled();
            expect(substrategy._abort).toHaveBeenCalled();
          });

          describe("on forceMinPriority", function() {
            it("should force the previously set priority on the substrategy", function() {
              // priority is forced in beforeEach
              expect(substrategy.connect)
                .toHaveBeenCalledWith(666, jasmine.any(Function));
            });

            it("should force the new priority on the substrategy", function() {
              runner.forceMinPriority(3);
              expect(substrategy._forceMinPriority).toHaveBeenCalledWith(3);
            });
          });

          describe("and connecting successfully using the substrategy", function() {
            var transport;

            beforeEach(function() {
              connection = {
                name: "test",
                options: { encrypted: true, "hostEncrypted": "example.net" }
              };

              transport = Pusher.Mocks.getTransport(true);
              transport.name = "test";
              substrategy._callback(null, { transport: transport });
            });

            it("should call back with the connection", function() {
              expect(callback).toHaveBeenCalledWith(null, {
                transport: transport
              });
            });

            it("should cache the connected transport", function() {
              expect(JSON.parse(localStorage[usedKey])).toEqual({
                timestamp: Pusher.Util.now(),
                transport: "test",
                latency: 500
              });
              expect(localStorage[unusedKey]).toEqual("mock");
            });
          });

          describe("and failing to connect using the substrategy", function() {
            beforeEach(function() {
              substrategy._callback("error again");
            });

            it("should call back with the error", function() {
              expect(callback).toHaveBeenCalledWith("error again");
            });

            it("should flush the appropriate transport cache", function() {
              expect(localStorage[usedKey]).toBe(undefined);
              expect(localStorage[unusedKey]).toEqual("mock");
            });
          });
        });
      });
    }

    buildCachedTransportTests(false);
    buildCachedTransportTests(true);
  });
});<|MERGE_RESOLUTION|>--- conflicted
+++ resolved
@@ -114,14 +114,6 @@
             strategy.connect(0, callback);
             Pusher.Util.now.andReturn(startTimestamp + 1000);
 
-<<<<<<< HEAD
-      it("should report to timeline when using cached strategy", function() {
-        strategy.connect(0, callback);
-        expect(timeline.info).toHaveBeenCalledWith({
-          cached: true,
-          transport: "test",
-          latency: 1000
-=======
             transport = Pusher.Mocks.getTransport(true);
             transport.name = "test";
             substrategy._callback(null, { transport: transport });
@@ -141,7 +133,6 @@
             });
             expect(localStorage[unusedKey]).toEqual("mock");
           });
->>>>>>> a1f06a69
         });
 
         describe("after receiving an error", function() {
@@ -187,7 +178,8 @@
           strategy.connect(0, callback);
           expect(timeline.info).toHaveBeenCalledWith({
             cached: true,
-            transport: "test"
+            transport: "test",
+            latency: 1000
           });
         });
 
