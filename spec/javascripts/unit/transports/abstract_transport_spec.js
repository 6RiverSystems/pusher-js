describe("AbstractTransport", function() {
  function getTransport(key, options) {
    options = Pusher.Util.extend({
      encrypted: false,
      hostUnencrypted: "example.com:12345",
      hostEncrypted: "example.com:54321"
    }, options);

    return new Pusher.AbstractTransport("abs", 7, key || "foo", options);
  }

  beforeEach(function() {
    this.socket = {
      send: jasmine.createSpy("send"),
      close: jasmine.createSpy("close")
    };
    this.timeline = Pusher.Mocks.getTimeline();
    this.timeline.generateUniqueID.andReturn(667);
    this.transport = getTransport("foo", {
      timeline: this.timeline
    });
    this.transport.name = "abstract";

    spyOn(this.transport, "createSocket").andReturn(this.socket);
  });

  describe("#activityTimeout", function() {
    it("should be set to the value passed via options", function() {
      var transport = getTransport("xxx", {
        timeline: this.timeline,
        activityTimeout: 654321
      });
      expect(transport.activityTimeout).toEqual(654321);
    });

    it("should be set to undefined if not passed via options", function() {
      var transport = getTransport("xxx", {
        timeline: this.timeline
      });
      expect(transport.activityTimeout).toBe(undefined);
    });
  });

  describe("#initialize", function() {
    it("should emit 'initialized' immediately", function() {
      var onInitialized = jasmine.createSpy("onInitialized");
      this.transport.bind("initialized", onInitialized);

      this.transport.initialize();
      expect(onInitialized).toHaveBeenCalled();
    });

    it("should log transport name with info level", function() {
      this.transport.initialize();
      expect(this.timeline.info).toHaveBeenCalledWith({
        cid: 667,
        transport: "abstract"
      });
    });

    it("should log transport name with an 's' suffix when encrypted", function() {
      var transport = getTransport("xxx", {
        timeline: this.timeline,
        encrypted: true
      });
      transport.name = "abstract";
      transport.initialize();

      expect(this.timeline.info).toHaveBeenCalledWith({
        cid: 667,
        transport: "abstracts"
      });
    });
  });

  describe("#connect", function() {
    beforeEach(function() {
      this.transport.initialize();
    });

    it("should create an unencrypted connection", function() {
      this.transport.initialize();
      this.transport.connect();
      expect(this.transport.createSocket)
        .toHaveBeenCalledWith(
          "ws://example.com:12345/app/foo" +
          "?protocol=7&client=js&version=<VERSION>"
        );
    });

    it("should create an encrypted connection", function() {
      var transport = getTransport("bar", {
        timeline: this.timeline,
        encrypted: true
      });
      spyOn(transport, "createSocket").andReturn({});

      transport.initialize();
      transport.connect();
      expect(transport.createSocket)
        .toHaveBeenCalledWith(
          "wss://example.com:54321/app/bar" +
          "?protocol=7&client=js&version=<VERSION>"
        );
    });

    it("should transition to 'connecting'", function() {
      var onConnecting = jasmine.createSpy("onConnecting");
      this.transport.bind("connecting", onConnecting);

      expect(this.transport.connect()).toBe(true);
      expect(this.transport.createSocket).toHaveBeenCalled();
      expect(this.transport.state).toEqual("connecting");
      expect(onConnecting).toHaveBeenCalled();
    });

    it("should transition to 'open' after connection is established", function() {
      var onOpen = jasmine.createSpy("onOpen");
      this.transport.bind("open", onOpen);

      this.transport.connect();
      this.socket.onopen();

      expect(this.transport.state).toEqual("open");
      expect(onOpen).toHaveBeenCalled();
    });

    it("should not allow simultaneous connect calls", function() {
      expect(this.transport.connect()).toBe(true);
      expect(this.transport.createSocket.calls.length).toEqual(1);
      expect(this.transport.state).toEqual("connecting");

      var onConnecting = jasmine.createSpy("onConnecting");
      this.transport.bind("connecting", onConnecting);

      expect(this.transport.connect()).toBe(false);
      expect(this.transport.state).toEqual("connecting");
      expect(this.transport.createSocket.calls.length).toEqual(1);
      expect(onConnecting).not.toHaveBeenCalled();
    });
<<<<<<< HEAD
=======

    it("should log method call with debug level", function() {
      this.transport.connect();
      expect(this.timeline.debug).toHaveBeenCalledWith({
        cid: 667,
        method: "connect",
        url: "ws://example.com:12345/app/foo?protocol=7&client=js&version=<VERSION>"
      });
    });
>>>>>>> a1f06a69
  });

  describe("#send", function() {
    beforeEach(function() {
      this.transport.initialize();
      this.transport.connect();
      this.socket.onopen();
    });

    it("should defer sending data to the socket", function() {
      var sendCalled = false;
      this.socket.send = jasmine.createSpy("send").andCallFake(function() {
        sendCalled = true;
      });

      runs(function() {
        expect(this.transport.send("foobar")).toBe(true);
        expect(this.socket.send).not.toHaveBeenCalled();
      });
      waitsFor(function () {
        return sendCalled;
      }, "socket.send to be called", 50);
      runs(function() {
        expect(this.socket.send).toHaveBeenCalledWith("foobar");
      });
    });

    it("should not crash when socket is closed before next tick (will log to console only)", function() {
      var timer;
      runs(function() {
        this.transport.send("foobar");

        this.transport.close();
        this.socket.onclose({ wasClean: true });

        timer = new Pusher.Timer(100, function() {});
      });
      waitsFor(function () {
        return !timer.isRunning();
      }, "timer to run", 500);
    });
  });

  describe("#close", function() {
    beforeEach(function() {
      this.transport.initialize();
      this.transport.connect();
      this.socket.onopen();
    });

    it("should call close on the socket and emit a 'closed' event", function() {
      var onClosed = jasmine.createSpy("onClosed");
      this.transport.bind("closed", onClosed);

      this.transport.close();
      expect(this.socket.close).toHaveBeenCalled();

      this.socket.onclose({ wasClean: true });
      expect(onClosed).toHaveBeenCalledWith({ wasClean: true });
    });
  });

  describe("after receiving a message", function() {
    beforeEach(function() {
      this.transport.initialize();
      this.transport.connect();
      this.socket.onopen();
    });

    it("should emit message event with received object", function() {
      var onMessage = jasmine.createSpy("onMessage");
      this.transport.bind("message", onMessage);

      this.socket.onmessage("ugabuga");

      expect(this.transport.state).toEqual("open");
      expect(onMessage).toHaveBeenCalledWith("ugabuga");
    });
  });

  describe("after receiving an error", function() {
    beforeEach(function() {
      this.transport.initialize();
      this.transport.connect();
    });

    it("should emit errors", function() {
      var onError = jasmine.createSpy("onError");
      this.transport.bind("error", onError);

      this.socket.onerror("We're doomed");

      expect(onError).toHaveBeenCalledWith({
        type: "WebSocketError",
        error: "We're doomed"
      });
      expect(onError.calls.length).toEqual(1);
    });

    it("should emit a closed event with correct params", function() {
      var onClosed = jasmine.createSpy("onClosed");
      this.transport.bind("closed", onClosed);

      this.socket.onclose({
        code: 1234,
        reason: "testing",
        wasClean: true,
        foo: "bar"
      });

      expect(onClosed).toHaveBeenCalledWith({
        code: 1234,
        reason: "testing",
        wasClean: true
      });
      expect(onClosed.calls.length).toEqual(1);
      expect(this.transport.state).toEqual("closed");
    });

    it("should emit a closed events without params when no details were provided", function() {
      var onClosed = jasmine.createSpy("onClosed");
      this.transport.bind("closed", onClosed);

      this.socket.onclose();

      expect(onClosed).toHaveBeenCalledWith(undefined);
      expect(onClosed.calls.length).toEqual(1);
    });

    it("should log an error without details to timeline", function() {
      this.socket.onerror("error message");
      expect(this.timeline.error).toHaveBeenCalledWith({ cid: 667 });
    });
  });

  describe("on state change", function () {
    it("should log the new state to timeline", function() {
      this.transport.initialize();

      // first call is the transport name
      expect(this.timeline.info.calls.length).toEqual(2);
      expect(this.timeline.info).toHaveBeenCalledWith({
        cid: 667,
        state: "initialized"
      });

      this.transport.connect();

      expect(this.timeline.info.calls.length).toEqual(3);
      expect(this.timeline.info).toHaveBeenCalledWith({
        cid: 667,
        state: "connecting"
      });
    });
  });
});<|MERGE_RESOLUTION|>--- conflicted
+++ resolved
@@ -138,18 +138,6 @@
       expect(this.transport.createSocket.calls.length).toEqual(1);
       expect(onConnecting).not.toHaveBeenCalled();
     });
-<<<<<<< HEAD
-=======
-
-    it("should log method call with debug level", function() {
-      this.transport.connect();
-      expect(this.timeline.debug).toHaveBeenCalledWith({
-        cid: 667,
-        method: "connect",
-        url: "ws://example.com:12345/app/foo?protocol=7&client=js&version=<VERSION>"
-      });
-    });
->>>>>>> a1f06a69
   });
 
   describe("#send", function() {
