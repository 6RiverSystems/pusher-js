--- conflicted
+++ resolved
@@ -273,16 +273,11 @@
 
       runs(function() {
         channel1 = subscribe(pusher1, channelName, onSubscribed1);
-      });
-      waitsFor(function() {
-        return onSubscribed1.calls.length > 0;
-      }, "first connection to subscribe", 10000);
-      runs(function() {
         channel2 = subscribe(pusher2, channelName, onSubscribed2);
       });
       waitsFor(function() {
-        return onSubscribed2.calls.length > 0;
-      }, "second connection to subscribe", 10000);
+        return onSubscribed1.calls.length > 0 && onSubscribed2.calls.length > 0;
+      }, "both connections to subscribe", 10000);
       runs(function() {
         channel1.bind(eventName, onEvent1);
         channel2.bind(eventName, onEvent2);
@@ -542,7 +537,6 @@
       var _VERSION, _channel_auth_transport, _channel_auth_endpoint;
       var _Dependencies;
 
-<<<<<<< HEAD
       var pusher1, pusher2;
 
       describe("setup", function() {
@@ -562,13 +556,6 @@
             version: Pusher.VERSION,
             suffix: ""
           });
-=======
-        subscribe(pusher, channelName, function(c) {
-          channel1 = c;
-        });
-        subscribe(pusher2, channelName, function(c) {
-          channel2 = c;
->>>>>>> a20fe7a8
         });
 
         it("should open first connection", function() {
